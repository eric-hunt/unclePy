--- conflicted
+++ resolved
@@ -486,21 +486,8 @@
             True: if instrument exists
             False: if instrument does not exist
         """
-<<<<<<< HEAD
         if self.get_exp_instrument():
             return True
-=======
-        with self.engine.connect() as con:
-            query = sqlalchemy.text("SELECT product_id "
-                                    "FROM uncle_experiment_sets "
-                                    "WHERE id = '{}';".
-                                    format(self.exp_set_id()))
-            prod_id = con.execute(query)
-            prod_id = prod_id.mappings().all()
-
-        if prod_id:
-            return prod_id[0]['product_id']
->>>>>>> 635eaeb9
         else:
             return False
 
@@ -677,19 +664,7 @@
         -------
         None
         """
-<<<<<<< HEAD
         if self.exp_instrument_exists() or self.exp_instrument_assigned():
-=======
-        with self.engine.connect() as con:
-            query = sqlalchemy.text("SELECT id "
-                                    "FROM uncle_instruments "
-                                    "WHERE id = '{}';".
-                                    format(self.exp_inst_num()))
-            inst_id = con.execute(query)
-            inst_id = inst_id.mappings().all()
-
-        if inst_id:
->>>>>>> 635eaeb9
             return
 
         inst_info = {'id': [int(self.exp_inst_num())],
